from fastapi import APIRouter, Depends, HTTPException, status
from sqlalchemy.ext.asyncio import AsyncSession
from pydantic import BaseModel
from typing import Optional
from datetime import datetime

<<<<<<< HEAD
from ....db.database import get_db, get_db_session
from ....dependencies import get_api_key_user, oauth2_scheme
=======
from ....db.database import get_db
from ....dependencies import get_current_user
>>>>>>> 9ec99859
from ....db.models import User
from ....crud import automation as automation_crud
from ....core.config import settings as app_settings

router = APIRouter(tags=["Automation"])

# Define the automation settings model
class AutomationSettingsBase(BaseModel):
    is_enabled: Optional[bool] = True
    session_duration: Optional[int] = 3600

    class Config:
        json_schema_extra = {
            "example": {
                "is_enabled": True,
                "session_duration": 3600
            }
        }

class AutomationSettings(AutomationSettingsBase):
    user_id: int
    created_at: datetime
    updated_at: datetime

    class Config:
        from_attributes = True
        # Add json serialization for datetime
        json_encoders = {
            datetime: lambda dt: dt.isoformat()
        }


@router.get("/settings", response_model=AutomationSettings)
async def get_automation_settings(
<<<<<<< HEAD
    db: AsyncSession = Depends(get_db_session),
    user: User = Depends(get_api_key_user)
=======
    current_user: User = Depends(get_current_user),
    db: AsyncSession = Depends(get_db)
>>>>>>> 9ec99859
):
    """
    Get automation settings for the authenticated user.
    
    Requires JWT Bearer authentication with Cognito token.
    Automation settings control automatic session creation behavior for all of the user's API keys.
    """
    # Check if user exists (should always be true after get_current_user)
    if not current_user:
        raise HTTPException(
            status_code=status.HTTP_401_UNAUTHORIZED,
            detail="Authentication required",
            headers={"WWW-Authenticate": "Bearer"},
        )
    
    # Check if system-wide feature flag is enabled
    if not app_settings.AUTOMATION_FEATURE_ENABLED:
        raise HTTPException(
            status_code=status.HTTP_400_BAD_REQUEST,
            detail="Automation feature is currently disabled system-wide"
        )
    
    # Get automation settings
    user_settings = await automation_crud.get_automation_settings(db, current_user.id)
    
    # If settings don't exist, create default settings
    if not user_settings:
        user_settings = await automation_crud.create_automation_settings(db, current_user.id)
    
    return user_settings


@router.put("/settings", response_model=AutomationSettings)
async def update_automation_settings(
    automation_settings: AutomationSettingsBase,
<<<<<<< HEAD
    db: AsyncSession = Depends(get_db_session),
    user: User = Depends(get_api_key_user)
=======
    current_user: User = Depends(get_current_user),
    db: AsyncSession = Depends(get_db)
>>>>>>> 9ec99859
):
    """
    Update automation settings for the authenticated user.
    
    Requires JWT Bearer authentication with Cognito token.
    Automation settings control automatic session creation behavior for all of the user's API keys.
    """
    # Check if user exists (should always be true after get_current_user)
    if not current_user:
        raise HTTPException(
            status_code=status.HTTP_401_UNAUTHORIZED,
            detail="Authentication required",
            headers={"WWW-Authenticate": "Bearer"},
        )
    
    # Check if system-wide feature flag is enabled
    if not app_settings.AUTOMATION_FEATURE_ENABLED:
        raise HTTPException(
            status_code=status.HTTP_400_BAD_REQUEST,
            detail="Automation feature is currently disabled system-wide"
        )
    
    # Validate session duration if provided
    if automation_settings.session_duration is not None:
        if automation_settings.session_duration < 60:
            raise HTTPException(
                status_code=status.HTTP_400_BAD_REQUEST,
                detail="Session duration must be at least 60 seconds"
            )
        if automation_settings.session_duration > 86400:  # 24 hours
            raise HTTPException(
                status_code=status.HTTP_400_BAD_REQUEST,
                detail="Session duration cannot exceed 86400 seconds (24 hours)"
            )
    
    # Update automation settings
    updated_settings = await automation_crud.update_automation_settings(
        db,
        current_user.id,
        is_enabled=automation_settings.is_enabled,
        session_duration=automation_settings.session_duration
    )
    
    return updated_settings <|MERGE_RESOLUTION|>--- conflicted
+++ resolved
@@ -4,13 +4,8 @@
 from typing import Optional
 from datetime import datetime
 
-<<<<<<< HEAD
-from ....db.database import get_db, get_db_session
-from ....dependencies import get_api_key_user, oauth2_scheme
-=======
-from ....db.database import get_db
+from ....db.database import get_db_session
 from ....dependencies import get_current_user
->>>>>>> 9ec99859
 from ....db.models import User
 from ....crud import automation as automation_crud
 from ....core.config import settings as app_settings
@@ -45,13 +40,8 @@
 
 @router.get("/settings", response_model=AutomationSettings)
 async def get_automation_settings(
-<<<<<<< HEAD
-    db: AsyncSession = Depends(get_db_session),
-    user: User = Depends(get_api_key_user)
-=======
     current_user: User = Depends(get_current_user),
-    db: AsyncSession = Depends(get_db)
->>>>>>> 9ec99859
+    db: AsyncSession = Depends(get_db_session)
 ):
     """
     Get automation settings for the authenticated user.
@@ -87,13 +77,8 @@
 @router.put("/settings", response_model=AutomationSettings)
 async def update_automation_settings(
     automation_settings: AutomationSettingsBase,
-<<<<<<< HEAD
-    db: AsyncSession = Depends(get_db_session),
-    user: User = Depends(get_api_key_user)
-=======
     current_user: User = Depends(get_current_user),
-    db: AsyncSession = Depends(get_db)
->>>>>>> 9ec99859
+    db: AsyncSession = Depends(get_db_session)
 ):
     """
     Update automation settings for the authenticated user.
