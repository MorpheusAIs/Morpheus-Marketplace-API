from fastapi import FastAPI, Request, status, Depends
from fastapi.responses import JSONResponse, HTMLResponse, RedirectResponse
from fastapi.middleware.cors import CORSMiddleware
from fastapi.openapi.docs import get_swagger_ui_html
from fastapi.openapi.utils import get_openapi
from fastapi.routing import APIRoute, APIRouter
from datetime import datetime, timedelta, timezone
from urllib.parse import quote
from sqlalchemy import select, text
from sqlalchemy.ext.asyncio import AsyncEngine, AsyncSession
import time
import asyncio
import os
import uuid
import socket
import platform

from src.api.v1 import models, chat, session, auth, automation, chat_history
from src.core.config import settings
from src.core.version import get_version, get_version_info
<<<<<<< HEAD
=======
from src.core.cors_middleware import CredentialSafeCORSMiddleware
from src.api.v1.custom_route import FixedDependencyAPIRoute
>>>>>>> 6defd424
from src.db.models import Session as DbSession
from src.services import session_service
from src.db.database import engine, get_db
from src.core.direct_model_service import direct_model_service
from src.core.logging_config import configure_logging, get_core_logger, get_auth_logger

# Configure structured logging
configure_logging()
logger = get_core_logger()

auth_logger = get_auth_logger()

# Global variables for container diagnostics
APP_START_TIME = None
CONTAINER_ID = str(uuid.uuid4())
APP_VERSION = get_version()

# Using our production-ready fixed route class
app = FastAPI(
    title="Morpheus API Gateway",
    description="API Gateway connecting Web2 clients to the Morpheus-Lumerin AI Marketplace",
    version=APP_VERSION,
    redirect_slashes=False,  # Disable automatic redirects to prevent HTTPS→HTTP downgrade attacks
    openapi_url=f"{settings.API_V1_STR}/openapi.json",
    docs_url=None,  # Disable default docs so we can customize it
    redoc_url="/redoc",  # Re-enable ReDoc for alternative documentation
    swagger_ui_oauth2_redirect_url="/docs/oauth2-redirect"
)


# Note: Custom OpenAPI function is defined later in the file

# Set up CORS with credential-safe configuration
try:
    # Use new CORS_ALLOWED_ORIGINS setting (preferred)
    allowed_origins = settings.CORS_ALLOWED_ORIGINS
    
    app.add_middleware(
        CredentialSafeCORSMiddleware,
        allowed_origins=allowed_origins,
        allow_credentials=True,
        allow_methods=["GET", "POST", "PUT", "PATCH", "DELETE", "OPTIONS"],
        allow_headers=["Authorization", "Content-Type", "X-Requested-With", "X-API-Key"],
        expose_headers=["Content-Length", "Content-Type"],
        max_age=86400,  # 24 hours for preflight cache
        trusted_domain_patterns=[
            r"^https://.*\.mor\.org$",  # Any subdomain of mor.org
            r"^https://.*\.dev\.mor\.org$",  # Any subdomain of dev.mor.org
        ],
        allow_direct_access=True  # Enable for ALB cookie stickiness from any client
    )
    
    core_log.info(f"CORS configured with allowed origins: {', '.join(allowed_origins)}")
    
except Exception as e:
    # Fallback to legacy CORS configuration for development
    core_log.warning(f"Failed to configure new CORS middleware: {e}")
    core_log.warning("Falling back to legacy CORS configuration")
    
    if hasattr(settings, 'BACKEND_CORS_ORIGINS'):
        origins = []
        if isinstance(settings.BACKEND_CORS_ORIGINS, list):
            origins = settings.BACKEND_CORS_ORIGINS
        elif isinstance(settings.BACKEND_CORS_ORIGINS, str):
            origins = [settings.BACKEND_CORS_ORIGINS]
        
        # Never use wildcard with credentials in production
        if origins and origins[0] == "*":
            core_log.warning("Using wildcard CORS origins - this should only be used in development")
            app.add_middleware(
                CORSMiddleware,
                allow_origins=["*"],
                allow_credentials=False,  # Disable credentials with wildcard
                allow_methods=["*"],
                allow_headers=["*"],
            )
        else:
            # Use specified origins with credentials
            app.add_middleware(
                CORSMiddleware,
                allow_origins=origins,
                allow_credentials=True,
                allow_methods=["*"],
                allow_headers=["*"],
            )
    else:
        # Development fallback
        core_log.warning("No CORS origins configured - using development defaults")
        app.add_middleware(
            CORSMiddleware,
            allow_origins=["*"],
            allow_credentials=False,  # Disable credentials with wildcard
            allow_methods=["*"],
            allow_headers=["*"],
        )

# Request timing middleware
@app.middleware("http")
async def add_process_time_header(request: Request, call_next):
    start_time = time.time()
    response = await call_next(request)
    process_time = time.time() - start_time
    response.headers["X-Process-Time"] = str(process_time)
    return response

# HTTPS enforcement middleware
@app.middleware("http")
async def enforce_https(request: Request, call_next):
    """
    Enforce HTTPS in production environments.
    Proxy-aware: Checks X-Forwarded-Proto to determine original protocol.
    """
    # Allow HTTP for localhost/development
    if (request.url.hostname in ["localhost", "127.0.0.1"] or 
        request.url.hostname.startswith("192.168.") or
        request.url.hostname.startswith("10.") or
        request.url.hostname.startswith("172.")):
        return await call_next(request)
    
    # Check for proxy headers to determine original protocol
    forwarded_proto = request.headers.get("X-Forwarded-Proto", "").lower()
    forwarded_scheme = request.headers.get("X-Forwarded-Scheme", "").lower()
    cf_visitor = request.headers.get("CF-Visitor", "")
    
    # Determine if the original request was HTTPS
    original_was_https = (
        forwarded_proto == "https" or
        forwarded_scheme == "https" or
        '"scheme":"https"' in cf_visitor or  # CloudFlare format
        request.url.scheme == "https"
    )
    
    # Only enforce HTTPS if the original request was HTTP (not HTTPS)
    if not original_was_https and request.url.scheme == "http":
        https_url = request.url.replace(scheme="https")
        return JSONResponse(
            status_code=426,
            content={
                "error": "HTTPS Required",
                "message": "This API requires HTTPS. Please use the secure endpoint.",
                "https_url": str(https_url)
            }
        )
    
    return await call_next(request)

# Error handler for OpenAI-compatible error responses
@app.exception_handler(Exception)
async def openai_exception_handler(request: Request, exc: Exception):
    status_code = status.HTTP_500_INTERNAL_SERVER_ERROR
    if hasattr(exc, "status_code"):
        status_code = exc.status_code
    
    # Format error response in OpenAI style
    return JSONResponse(
        status_code=status_code,
        content={
            "error": {
                "message": str(exc),
                "type": exc.__class__.__name__,
                "param": None,
                "code": None
            }
        }
    )

# Background task to clean up expired sessions
async def cleanup_expired_sessions():
    """
    Background task to clean up expired sessions and synchronize session states.
    """
    from src.db.models import Session as DbSession
    from sqlalchemy import select
    from src.services import session_service
    from src.db.database import AsyncSessionLocal, engine
    from sqlalchemy.ext.asyncio import AsyncSession
    import traceback
    
    cleanup_logger = get_core_logger().bind(component="session_cleanup")
    cleanup_logger.info("Starting expired session cleanup task")
    
    while True:
        try:
            # Log connection attempt for debugging
            cleanup_logger.info("Attempting to connect to database for session cleanup")
            
            async with AsyncSessionLocal() as db:
                # Find expired active sessions
                now_with_tz = datetime.now(timezone.utc)
                # Convert to naive datetime for DB compatibility
                now = now_with_tz.replace(tzinfo=None)
                result = await db.execute(
                    select(DbSession)
                    .where(DbSession.is_active == True, DbSession.expires_at < now)
                )
                expired_sessions = result.scalars().all()
                
                if expired_sessions:
                    cleanup_logger.info("Found expired sessions to clean up", 
                                       expired_session_count=len(expired_sessions))
                    
                    # Process each expired session
                    for session in expired_sessions:
                        cleanup_logger.info("Cleaning up expired session", 
                                          session_id=session.id,
                                          event_type="session_cleanup")
                        await session_service.close_session(db, session.id)
                else:
                    cleanup_logger.info("No expired sessions found to clean up")
                
                # Synchronize session states between database and proxy router
                try:
                    cleanup_logger.info("Starting session state synchronization", 
                                       event_type="sync_start")
                    await session_service.synchronize_sessions(db)
                    cleanup_logger.info("Session state synchronization completed", 
                                       event_type="sync_complete")
                except Exception as sync_error:
                    cleanup_logger.error("Error during session synchronization",
                                        error=str(sync_error),
                                        event_type="sync_error",
                                        exc_info=True)
        
        except Exception as e:
            cleanup_logger.error("Error in session cleanup task",
                                error=str(e),
                                event_type="cleanup_error",
                                exc_info=True)
        
        # Run every 15 minutes
        await asyncio.sleep(15 * 60)

@app.on_event("startup")
async def startup_event():
    """
    Perform startup initialization.
    """
    global APP_START_TIME
    APP_START_TIME = datetime.utcnow()
    
    logger.info("Starting Morpheus API Gateway startup sequence",
                event_type="startup_begin",
                container_id=CONTAINER_ID,
                version=APP_VERSION,
                models_url=settings.ACTIVE_MODELS_URL)
    
    # Log local testing status
    from src.core.local_testing import log_local_testing_status
    log_local_testing_status()
    
    # All workers perform lightweight checks - no complex coordination needed
    worker_pid = os.getpid()
    logger.info("Worker process started", worker_pid=worker_pid, event_type="worker_start")
    
    try:
        # Temporarily skip database version check to resolve startup issues
        # TODO: Re-enable after resource issues are resolved
        logger.info("⏩ Temporarily skipping database version check to resolve startup timeouts")
        
        # Only first worker checks database version to prevent connection pool exhaustion
<<<<<<< HEAD
        logger.info("⏩ Temporarily skipping database version check to resolve startup timeouts")
        # if worker_pid % 4 == 0:  # Only one worker does DB version check
        #     logger.info("Checking database version compatibility", 
        #                event_type="db_version_check_start")
        #     await check_database_version()
        # else:
        #     logger.info("Skipping database version check in this worker to prevent connection contention",
        #                event_type="db_version_check_skip")
=======
        # if worker_pid % 4 == 0:  # Only one worker does DB version check
        #     logger.info("🗃️ Checking database version compatibility...")
        #     await check_database_version()
        # else:
        #     logger.info("⏩ Skipping database version check in this worker to prevent connection contention")
>>>>>>> 6defd424
        
        # Initialize direct model service with memory-conscious approach
        logger.info("Initializing direct model service", event_type="model_service_init_start")
        try:
            # Stagger model fetching to reduce concurrent requests (shorter delays to avoid timeout)
            stagger_delay = (worker_pid % 4) * 0.5  # 0, 0.5, 1.0, 1.5 second delays
            if stagger_delay > 0:
                logger.info("Staggering model fetch to reduce concurrent requests",
                           stagger_delay_seconds=stagger_delay)
                await asyncio.sleep(stagger_delay)
            
            # Test initial fetch to ensure service is working
            models = await direct_model_service.get_model_mapping()
            logger.info("Direct model service initialized successfully",
                       model_count=len(models),
                       event_type="model_service_init_success")
        except Exception as e:
            logger.error("Failed to initialize direct model service",
                        error=str(e),
                        event_type="model_service_init_error")
            logger.warning("Continuing startup - model service will retry on first request")
        
    except Exception as e:
        logger.error("Error during worker initialization",
                    error=str(e),
                    event_type="worker_init_error")
        # For database version mismatches, we want to fail fast
        if "Database version mismatch" in str(e):
            logger.error("Database version incompatible - failing startup",
                        event_type="startup_failure")
            raise e
        logger.warning("Continuing startup with minimal initialization")
    

    # Start the background tasks
    try:
        asyncio.create_task(cleanup_expired_sessions())
        logger.info("Started background task for expired session cleanup",
                   event_type="background_task_start")
    except Exception as e:
        logger.error("Failed to start background cleanup task",
                    error=str(e),
                    event_type="background_task_error")
        logger.warning("Continuing startup without background session cleanup")
    
    logger.info("Application startup complete", event_type="startup_complete")

@app.on_event("shutdown")
async def shutdown_event():
    """
    Perform cleanup during application shutdown.
    """
    logger.info("Application shutdown initiated", event_type="shutdown_start")
    logger.info("Direct model service requires no cleanup (stateless)")
    logger.info("Application shutdown complete", event_type="shutdown_complete")

async def check_database_version():
    """
    Lightweight check to verify database schema version matches expectations.
    This ensures the application doesn't start with an incompatible database schema.
    CI/CD should handle migrations - this just verifies they completed successfully.
    """
    try:
        db_logger = get_core_logger().bind(component="database_version")
        db_logger.info("Checking database version compatibility", 
                      event_type="db_version_check_start")
        
        # Import what we need to check migration revisions
        from alembic.script import ScriptDirectory
        from alembic.config import Config
        from sqlalchemy import text
        from src.db.database import engine
        import os
        
        # Get the alembic config
        alembic_cfg_path = os.path.join(os.path.dirname(os.path.dirname(__file__)), "alembic.ini")
        config = Config(alembic_cfg_path)
        script_dir = ScriptDirectory.from_config(config)
        
        # Get the expected revision (what this app version expects)
        expected_revision = script_dir.get_current_head()
        db_logger.info("Expected database version determined", 
                      expected_revision=expected_revision)
        
        # Connect to database and check current revision
        async with engine.begin() as conn:
            # Check if alembic_version table exists
            result = await conn.execute(text(
                "SELECT EXISTS (SELECT FROM information_schema.tables WHERE table_name='alembic_version')"
            ))
            table_exists = result.scalar()
            
            if not table_exists:
                error_msg = "Alembic version table doesn't exist - database not initialized or CI/CD migration failed"
                db_logger.error(error_msg, event_type="db_version_error")
                raise RuntimeError(error_msg)
            
            # Get current database revision
            result = await conn.execute(text("SELECT version_num FROM alembic_version"))
            current_revision = result.scalar()
            
            if current_revision is None:
                error_msg = "No migration version found in database - CI/CD migration may have failed"
                db_logger.error(error_msg, event_type="db_version_error")
                raise RuntimeError(error_msg)
                
            db_logger.info("Current database version retrieved",
                          current_revision=current_revision)
            
            # Compare revisions - must match exactly
            if current_revision == expected_revision:
                db_logger.info("Database version matches expected version",
                              event_type="db_version_match")
            else:
                error_msg = f"Database version mismatch! Expected '{expected_revision}' but got '{current_revision}'. CI/CD migration may not have completed successfully. Please check the deployment pipeline."
                db_logger.error(error_msg,
                               expected_revision=expected_revision,
                               current_revision=current_revision,
                               event_type="db_version_mismatch")
                raise RuntimeError(error_msg)
                
    except Exception as e:
        db_logger.error("Database version check failed",
                       error=str(e),
                       event_type="db_version_check_failed")
        # Fail fast if database version is incompatible
        raise RuntimeError(f"Database version check failed: {str(e)}")
    finally:
        db_logger.info("Database version check completed",
                      event_type="db_version_check_complete")


# Include routers
app.include_router(auth, prefix=f"{settings.API_V1_STR}/auth")
app.include_router(models, prefix=f"{settings.API_V1_STR}")  # Mount at /api/v1 and let models handle /models
app.include_router(chat, prefix=f"{settings.API_V1_STR}/chat")
app.include_router(session, prefix=f"{settings.API_V1_STR}/session")
app.include_router(automation, prefix=f"{settings.API_V1_STR}/automation")
app.include_router(chat_history, prefix=f"{settings.API_V1_STR}/chat-history")



# Default routes - using standard APIRoute for these endpoints to avoid dependency resolution issues
# Reset the route_class temporarily for these specific routes
original_route_class = app.router.route_class
app.router.route_class = APIRoute

@app.get("/", include_in_schema=True)
async def root():
    """
    Root endpoint returning basic API information.
    """
    return {
        "name": settings.PROJECT_NAME,
        "version": APP_VERSION,
        "description": "OpenAI-compatible API gateway for Morpheus blockchain models",
        "documentation": {
            "swagger_ui": "/docs"
        }
    }

@app.get("/health", include_in_schema=True)
async def health_check():
    """
    Health check endpoint with container diagnostics for deployment monitoring.
    
    Returns system health, uptime, and unique container identifier for support and log analysis.
    Note: No sensitive AWS or hostname information is exposed.
    """
    current_time = datetime.utcnow()
    
    # Check database connection
    try:
        await check_db_connection(engine)
        db_status = "healthy"
    except Exception as e:
        db_status = f"unhealthy: {str(e)}"
    
    # Check model service health
    model_service_status = "healthy"
    model_count = 0
    model_cache_info = {}
    try:
        # Test model service connectivity
        models = await direct_model_service.get_model_mapping()
        model_count = len(models)
        model_cache_info = direct_model_service.get_cache_stats()
        
        if model_count == 0:
            model_service_status = "warning: no models available"
        
    except Exception as e:
        model_service_status = f"unhealthy: {str(e)}"
    
    # Calculate uptime
    uptime_seconds = None
    uptime_human = None
    if APP_START_TIME:
        uptime_delta = current_time - APP_START_TIME
        uptime_seconds = int(uptime_delta.total_seconds())
        
        # Human-readable uptime
        days = uptime_delta.days
        hours, remainder = divmod(uptime_delta.seconds, 3600)
        minutes, seconds = divmod(remainder, 60)
        
        uptime_parts = []
        if days > 0:
            uptime_parts.append(f"{days}d")
        if hours > 0:
            uptime_parts.append(f"{hours}h")
        if minutes > 0:
            uptime_parts.append(f"{minutes}m")
        if seconds > 0 or not uptime_parts:
            uptime_parts.append(f"{seconds}s")
        
        uptime_human = " ".join(uptime_parts)
    
    # Get basic system information (non-sensitive)
    try:
        # Get just the kernel version without AWS-specific details
        kernel_info = platform.release()  # e.g., "5.10.238"
        system_info = f"Linux-{kernel_info}"
    except:
        system_info = "Unknown"
    
    response = {
        "status": "ok",
        "timestamp": current_time.isoformat(),
        "version": APP_VERSION,
        "database": db_status,
        "model_service": {
            "status": model_service_status,
            "model_count": model_count,
            "cache_info": model_cache_info,
            "active_models_url": settings.ACTIVE_MODELS_URL,
            "default_fallback_model": settings.DEFAULT_FALLBACK_MODEL
        },
        "container": {
            "id": CONTAINER_ID,
            "system": system_info,
            "python_version": platform.python_version()
        },
        "uptime": {
            "seconds": uptime_seconds,
            "human_readable": uptime_human,
            "started_at": APP_START_TIME.isoformat() if APP_START_TIME else None
        }
    }
    
    return response

@app.get("/health/models", include_in_schema=True)
async def model_health_check():
    """
    Detailed model service health check for monitoring and debugging.
    
    Returns comprehensive information about the model fetching service,
    cache status, and available models for operational monitoring.
    """
    try:
        # Get model service statistics
        model_mapping = await direct_model_service.get_model_mapping()
        blockchain_ids = await direct_model_service.get_blockchain_ids()
        raw_models = await direct_model_service.get_raw_models_data()
        cache_stats = direct_model_service.get_cache_stats()
        
        # Test model resolution for common models
        test_results = {}
        test_models = ["venice-uncensored", "mistral-31-24b", "gpt-4", "default"]
        for test_model in test_models:
            try:
                resolved_id = await direct_model_service.resolve_model_id(test_model)
                test_results[test_model] = {
                    "status": "resolved" if resolved_id else "not_found",
                    "blockchain_id": resolved_id
                }
            except Exception as e:
                test_results[test_model] = {
                    "status": "error",
                    "error": str(e)
                }
        
        return {
            "status": "healthy",
            "timestamp": datetime.utcnow().isoformat(),
            "service_config": {
                "active_models_url": settings.ACTIVE_MODELS_URL,
                "default_fallback_model": settings.DEFAULT_FALLBACK_MODEL,
                "cache_duration_seconds": cache_stats.get("cache_duration", "unknown")
            },
            "cache_stats": cache_stats,
            "model_counts": {
                "total_models": len(raw_models),
                "active_mappings": len(model_mapping),
                "blockchain_ids": len(blockchain_ids)
            },
            "test_results": test_results,
            "available_models": sorted(list(model_mapping.keys()))[:20],  # First 20 models
            "sample_blockchain_ids": sorted(list(blockchain_ids))[:10]  # First 10 IDs
        }
        
    except Exception as e:
        return {
            "status": "unhealthy",
            "timestamp": datetime.utcnow().isoformat(),
            "error": str(e),
            "service_config": {
                "active_models_url": settings.ACTIVE_MODELS_URL,
                "default_fallback_model": settings.DEFAULT_FALLBACK_MODEL
            }
        }

@app.get("/cors-check", include_in_schema=True)
async def cors_check(request: Request):
    """
    CORS configuration test endpoint for ALB lb_cookie stickiness verification.
    
    This endpoint helps verify that CORS is properly configured for cross-origin
    requests with credentials, which is required for AWS ALB sticky sessions.
    
    Returns CORS configuration details and request information for debugging.
    """
    origin = request.headers.get("origin")
    user_agent = request.headers.get("user-agent", "")
    
    # Get CORS configuration
    cors_config = {
        "explicit_origins": settings.CORS_ALLOWED_ORIGINS,
        "credentials_enabled": True,
        "allowed_methods": ["GET", "POST", "PUT", "PATCH", "DELETE", "OPTIONS"],
        "allowed_headers": ["Authorization", "Content-Type", "X-Requested-With", "X-API-Key"],
        "exposed_headers": ["Content-Length", "Content-Type"],
        "trusted_patterns": [
            "^https://.*\\.mor\\.org$",
            "^https://.*\\.dev\\.mor\\.org$"
        ],
        "direct_access_enabled": True,
        "direct_access_note": "Any HTTPS origin allowed for ALB cookie stickiness"
    }
    
    # Check if the current origin would be allowed
    origin_allowed = False
    origin_type = "none"
    if origin:
        # Simulate the middleware logic
        if origin in settings.CORS_ALLOWED_ORIGINS:
            origin_allowed = True
            origin_type = "explicit"
        else:
            # Check patterns
            import re
            patterns = [r"^https://.*\.mor\.org$", r"^https://.*\.dev\.mor\.org$"]
            for pattern in patterns:
                if re.match(pattern, origin):
                    origin_allowed = True
                    origin_type = "trusted_pattern"
                    break
            
            # Check direct access (HTTPS origins)
            if not origin_allowed:
                from urllib.parse import urlparse
                try:
                    parsed = urlparse(origin)
                    if parsed.scheme == 'https':
                        origin_allowed = True
                        origin_type = "direct_https"
                    elif parsed.scheme == 'http' and parsed.hostname in ['localhost', '127.0.0.1']:
                        origin_allowed = True
                        origin_type = "direct_http_local"
                except:
                    pass
    
    response_data = {
        "status": "ok",
        "timestamp": datetime.utcnow().isoformat(),
        "message": "CORS check endpoint - verify headers in browser dev tools",
        "request_info": {
            "origin": origin,
            "origin_allowed": origin_allowed,
            "origin_type": origin_type,
            "method": request.method,
            "user_agent": user_agent[:100] + "..." if len(user_agent) > 100 else user_agent
        },
        "cors_config": cors_config,
        "instructions": {
            "browser_test": "Open browser dev tools, check Network tab for CORS headers",
            "expected_headers": [
                "Access-Control-Allow-Origin: <your-origin>",
                "Access-Control-Allow-Credentials: true",
                "Vary: Origin"
            ],
            "curl_test": "curl -H 'Origin: https://openbeta.mor.org' -v https://api.mor.org/cors-check"
        }
    }
    
    return response_data

# Custom docs endpoints using standard APIRoute
@app.get("/docs/oauth2-redirect", include_in_schema=False)
async def swagger_ui_oauth2_redirect(request: Request):
    """
    OAuth2 redirect endpoint that automatically exchanges code for token and integrates with Swagger UI.
    """
    import httpx
    
    # Extract the authorization code and state
    code = request.query_params.get("code")
    state = request.query_params.get("state")
    error = request.query_params.get("error")
    
    if error:
        return HTMLResponse(content=f"""
        <!DOCTYPE html>
        <html>
        <head><title>OAuth2 Error</title></head>
        <body>
            <h1>OAuth2 Authentication Error</h1>
            <p><strong>Error:</strong> {error}</p>
            <p><strong>Description:</strong> {request.query_params.get("error_description", "Unknown error")}</p>
            <p><a href="/docs">Return to API Documentation</a></p>
        </body>
        </html>
        """)
    
    # If we have a code, exchange it for an access token
    access_token = None
    token_error = None
    if code:
        try:
            # Exchange the authorization code for tokens
            token_url = f"https://{settings.COGNITO_DOMAIN}/oauth2/token"
            
            data = {
                "grant_type": "authorization_code",
                "client_id": settings.COGNITO_CLIENT_ID,
                "code": code,
                "redirect_uri": f"{settings.BASE_URL}/docs/oauth2-redirect"
            }
            
            headers = {
                "Content-Type": "application/x-www-form-urlencoded"
            }
            
            async with httpx.AsyncClient() as client:
                response = await client.post(token_url, data=data, headers=headers)
                
            if response.status_code == 200:
                tokens = response.json()
                access_token = tokens.get("access_token")
                auth_logger.info("Token exchange successful", event_type="oauth_token_exchange")
            else:
                error_body = response.text
                auth_logger.warning("Token exchange failed",
                                   status_code=response.status_code,
                                   event_type="oauth_token_exchange_failed")
                token_error = f"HTTP {response.status_code}: {error_body}"
                
        except Exception as e:
            auth_logger.error("Token exchange exception",
                            error=str(e),
                            event_type="oauth_token_exchange_error")
            token_error = str(e)
    
    # Build the HTML with proper JavaScript variable interpolation
    js_access_token = f'"{access_token}"' if access_token else '""'
    js_auth_code = f'"{code}"' if code else '""'
    js_state = f'"{state}"' if state else '""'
    
    html_content = f"""
    <!DOCTYPE html>
    <html lang="en-US">
    <head>
        <title>OAuth2 Redirect</title>
        <style>
            body {{ 
                font-family: Arial, sans-serif; 
                padding: 40px; 
                text-align: center;
                background: #f8f9fa;
            }}
            .success {{ color: #28a745; }}
            .spinner {{ 
                border: 4px solid #f3f3f3; 
                border-top: 4px solid #28a745; 
                border-radius: 50%; 
                width: 40px; 
                height: 40px; 
                animation: spin 1s linear infinite; 
                margin: 20px auto; 
            }}
            @keyframes spin {{ 
                0% {{ transform: rotate(0deg); }} 
                100% {{ transform: rotate(360deg); }} 
            }}
            .token-display {{
                background: #f8f9fa;
                border: 2px solid #28a745;
                border-radius: 8px;
                padding: 15px;
                margin: 20px auto;
                max-width: 600px;
                word-break: break-all;
                font-family: monospace;
                font-size: 12px;
            }}
        </style>
    </head>
    <body>
        <h1 class="success">✅ Authentication Successful!</h1>
        <div class="spinner" id="spinner"></div>
        <p id="status">Processing OAuth2 authentication...</p>
        
        <script>
            'use strict';
            
            const accessToken = {js_access_token};
            const authCode = {js_auth_code};
            const authState = {js_state};
            
            function run() {{
                console.log('🔍 OAuth2 redirect processing...');
                console.log('🔑 Access token available:', accessToken ? 'Yes' : 'No');
                console.log('🔍 Authorization code:', authCode ? 'Present' : 'Missing');
                console.log('🪟 Window opener:', window.opener ? 'Present' : 'Null');
                
                // Hide spinner
                document.getElementById('spinner').style.display = 'none';
                
                // Try to handle as popup first
                console.log('🔍 Popup detection:', {{
                    hasOpener: !!window.opener,
                    hasSwaggerCallback: !!(window.opener && window.opener.swaggerUIRedirectOauth2)
                }});
                
                if (window.opener && window.opener.swaggerUIRedirectOauth2) {{
                    console.log('🔄 Handling as popup window');
                    try {{
                        const oauth2 = window.opener.swaggerUIRedirectOauth2;
                        
                        // If we have an access token, pass it directly
                        if (accessToken) {{
                            console.log('✅ Passing access token to Swagger UI');
                            oauth2.callback({{
                                auth: oauth2.auth,
                                token: {{
                                    access_token: accessToken,
                                    token_type: 'Bearer'
                                }},
                                redirectUrl: oauth2.redirectUrl
                            }});
                        }} else {{
                            // Fall back to code-based flow
                            oauth2.callback({{
                                auth: oauth2.auth,
                                code: authCode,
                                state: authState,
                                redirectUrl: oauth2.redirectUrl
                            }});
                        }}
                        
                        document.getElementById('status').innerHTML = `
                            <div>
                                <h2 style="color: #28a745;">✅ Authentication Complete!</h2>
                                <p>Token has been applied to the main window.</p>
                                <button onclick="window.close()" style="background: #007bff; color: white; padding: 12px 24px; border: none; border-radius: 6px; font-size: 16px; cursor: pointer; margin-top: 15px;">
                                    Close Window
                                </button>
                                <p style="color: #6c757d; margin-top: 10px; font-size: 14px;">Window will close automatically in 3 seconds...</p>
                            </div>
                        `;
                        setTimeout(() => window.close(), 3000);
                        return;
                    }} catch (e) {{
                        console.error('❌ Popup callback error:', e);
                    }}
                }}
                
                // Handle as new tab OR popup - simplified approach
                console.log('🔄 Handling authentication completion');
                
                if (accessToken) {{
                    // Store token in localStorage 
                    console.log('✅ Storing token in localStorage...');
                    localStorage.setItem('swagger_oauth_token', accessToken);
                    localStorage.setItem('swagger_oauth_token_timestamp', Date.now().toString());
                    
                    // Always show close button - no redirect, no detection needed
                    console.log('🔄 Showing close button');
                    document.getElementById('status').innerHTML = `
                        <div>
                            <h2 style="color: #28a745;">✅ Authentication Complete!</h2>
                            <p>Token has been applied to the main window.</p>
                            <button onclick="window.close()" style="background: #6c757d; color: white; padding: 12px 24px; border: none; border-radius: 6px; font-size: 16px; cursor: pointer; margin-top: 15px;">
                                Close Window
                            </button>
                            <p style="color: #6c757d; margin-top: 10px; font-size: 14px;">Window will close automatically in 3 seconds...</p>
                        </div>
                    `;
                    
                    // Auto-close after 3 seconds using the same code as the button
                    setTimeout(() => {{
                        window.close();
                    }}, 3000);
                }} else {{
                    // No token - show error
                    document.getElementById('status').innerHTML = `
                        <div>
                            <h2 style="color: #dc3545;">❌ Token Exchange Failed</h2>
                            <p>Authentication succeeded but automatic token exchange failed.</p>
                            <p>Authorization code: <code>${{authCode || "None"}}</code></p>
                            <p>Please try the manual process or contact support.</p>
                            <p style="margin-top: 30px;">
                                <a href="/docs" style="background: #007bff; color: white; padding: 10px 20px; text-decoration: none; border-radius: 4px;">Return to API Docs</a>
                            </p>
                        </div>
                    `;
                }}
            }}
            
            if (document.readyState !== 'loading') {{
                run();
            }} else {{
                document.addEventListener('DOMContentLoaded', function () {{
                    run();
                }});
            }}
        </script>
    </body>
    </html>
    """
    
    return HTMLResponse(content=html_content)

# Note: Custom OAuth2 login endpoint removed - now using standard Swagger UI OAuth2 flow


# Simple working docs endpoint (before route class restoration)  
@app.get("/docs", include_in_schema=False)
def custom_swagger_ui_html():
    """
    Custom Swagger UI docs 
    """
    return HTMLResponse(content=f"""
    <!DOCTYPE html>
    <html>
    <head>
        <title>Morpheus API Gateway - API Documentation</title>
        <link type="text/css" rel="stylesheet" href="https://cdn.jsdelivr.net/npm/swagger-ui-dist@4/swagger-ui.css">
    </head>
    <body>
        <div id="swagger-ui"></div>
        <script src="https://cdn.jsdelivr.net/npm/swagger-ui-dist@4/swagger-ui-bundle.js"></script>
        <script>
            const ui = SwaggerUIBundle({{
                url: '/api/v1/openapi.json',
                dom_id: '#swagger-ui',
                layout: 'BaseLayout',
                oauth2RedirectUrl: window.location.origin + '/docs/oauth2-redirect'
            }});
            
            // Make UI available globally for token application
            window.ui = ui;
            
            ui.initOAuth({{
                clientId: '{settings.COGNITO_CLIENT_ID}',
                realm: 'oauth2',
                appName: 'Morpheus API Gateway',
                scopeSeparator: ' ',
                scopes: 'openid email profile',
                usePkceWithAuthorizationCodeGrant: false,
                useBasicAuthenticationWithAccessCodeGrant: false,
                additionalQueryStringParams: {{
                    'response_type': 'code',
                    'state': 'swagger-ui-oauth2'
                }}
            }});
            
            // Debug: Log OAuth2 configuration
            console.log('🔍 OAuth2 redirect configured');
            
            // Override OAuth2 authorization to use popup instead of new tab
            setTimeout(() => {{
                console.log('🔍 Setting up OAuth2 popup override...');
                
                // Override the window.open function specifically for OAuth2 URLs
                const originalWindowOpen = window.open;
                window.open = function(url, target, features) {{
                    if (url && url.includes('/oauth2/authorize')) {{
                        console.log('🔍 OAuth2 authorization detected, opening popup instead of tab');
                        
                        // Set up Swagger UI OAuth2 redirect callback for popup detection
                        window.swaggerUIRedirectOauth2 = {{
                            auth: 'OAuth2',
                            redirectUrl: window.location.origin + '/docs/oauth2-redirect',
                            callback: function(data) {{
                                console.log('✅ OAuth2 popup callback received:', data);
                                if (data.token && data.token.access_token) {{
                                    console.log('✅ Applying token from popup callback...');
                                    try {{
                                        window.ui.preauthorizeApiKey('BearerAuth', data.token.access_token);
                                        console.log('✅ Bearer token applied successfully from popup!');
                                    }} catch (e) {{
                                        console.log('⚠️ Error applying token from popup:', e);
                                    }}
                                }}
                            }}
                        }};
                        
                        // Open popup with specific features
                        const popup = originalWindowOpen.call(
                            this, 
                            url, 
                            'oauth2_auth_popup',
                            'width=600,height=700,scrollbars=yes,resizable=yes,status=yes,location=yes,toolbar=no,menubar=no,left=' + 
                            Math.round((screen.width - 600) / 2) + ',top=' + Math.round((screen.height - 700) / 2)
                        );
                        
                        // Store popup reference globally for direct access
                        window.oauth2Popup = popup;
                        
                        // Monitor popup closure and token retrieval
                        const checkPopup = setInterval(() => {{
                            try {{
                                if (popup.closed) {{
                                    clearInterval(checkPopup);
                                    console.log('🔍 OAuth2 popup closed, checking for tokens...');
                                    
                                    // Check for token in localStorage with extended monitoring for new user flows
                                    setTimeout(() => {{
                                        const token = localStorage.getItem('swagger_oauth_token');
                                        if (token) {{
                                            console.log('✅ Token found from popup, applying to Bearer Auth...');
                                            try {{
                                                window.ui.preauthorizeApiKey('BearerAuth', token);
                                                console.log('✅ Bearer token applied successfully!');
                                            }} catch (e) {{
                                                console.log('⚠️ Error applying token:', e);
                                            }}
                                            localStorage.removeItem('swagger_oauth_token');
                                            localStorage.removeItem('swagger_oauth_token_timestamp');
                                        }} else {{
                                            // Extended monitoring for new user registration flows
                                            console.log('🔍 No token found immediately - starting extended monitoring for new user flows...');
                                            let extendedChecks = 0;
                                            const maxExtendedChecks = 10; // Check for 10 more seconds
                                            
                                            const extendedMonitor = setInterval(() => {{
                                                extendedChecks++;
                                                const delayedToken = localStorage.getItem('swagger_oauth_token');
                                                
                                                if (delayedToken) {{
                                                    console.log('✅ Token found during extended monitoring!');
                                                    clearInterval(extendedMonitor);
                                                    
                                                    // Use the same multi-method approach as page load
                                                    try {{
                                                        console.log('🔍 Attempting to authorize with delayed token...');
                                                        
                                                        if (window.ui) {{
                                                            // Method 1: Use preauthorizeApiKey for BearerAuth
                                                            try {{
                                                                window.ui.preauthorizeApiKey('BearerAuth', delayedToken);
                                                                console.log('✅ BearerAuth preauthorized from extended monitoring!');
                                                            }} catch (e) {{
                                                                console.log('⚠️ preauthorizeApiKey failed:', e);
                                                            }}
                                                            
                                                            // Method 2: Try the direct authActions approach
                                                            if (window.ui.authActions) {{
                                                                try {{
                                                                    window.ui.authActions.authorize({{
                                                                        'BearerAuth': delayedToken
                                                                    }});
                                                                    console.log('✅ BearerAuth via authActions from extended monitoring!');
                                                                }} catch (e) {{
                                                                    console.log('⚠️ authActions.authorize failed:', e);
                                                                }}
                                                            }}
                                                            
                                                            // Method 3: Safari-specific handling
                                                            if (navigator.userAgent.includes('Safari') && !navigator.userAgent.includes('Chrome')) {{
                                                                setTimeout(() => {{
                                                                    try {{
                                                                        window.ui.authActions.authorize({{
                                                                            'BearerAuth': {{
                                                                                value: delayedToken
                                                                            }}
                                                                        }});
                                                                        console.log('✅ Safari-specific auth from extended monitoring!');
                                                                    }} catch (e) {{
                                                                        console.log('⚠️ Safari auth failed:', e);
                                                                    }}
                                                                }}, 500);
                                                            }}
                                                        }}
                                                    }} catch (error) {{
                                                        console.error('❌ Error applying delayed token:', error);
                                                    }}
                                                    
                                                    localStorage.removeItem('swagger_oauth_token');
                                                    localStorage.removeItem('swagger_oauth_token_timestamp');
                                                }} else if (extendedChecks >= maxExtendedChecks) {{
                                                    console.log('⚠️ Extended monitoring timeout - no token found');
                                                    clearInterval(extendedMonitor);
                                                }}
                                            }}, 1000);
                                        }}
                                    }}, 500);
                                    return;
                                }}
                                
                                // Check for successful token every second
                                const token = localStorage.getItem('swagger_oauth_token');
                                if (token) {{
                                    console.log('✅ Token detected! Closing popup and applying token...');
                                    clearInterval(checkPopup);
                                    
                                    // Store token for Safari handling before cleanup
                                    const tokenForSafari = token;
                                    
                                    // Apply token immediately
                                    try {{
                                        window.ui.preauthorizeApiKey('BearerAuth', token);
                                        console.log('✅ Bearer token applied successfully!');
                                    }} catch (e) {{
                                        console.log('⚠️ Error applying token:', e);
                                    }}
                                    
                                    // Close popup explicitly
                                    if (!popup.closed) {{
                                        popup.close();
                                        console.log('✅ Popup closed successfully');
                                    }}
                                    
                                    // Clean up
                                    localStorage.removeItem('swagger_oauth_token');
                                    localStorage.removeItem('swagger_oauth_token_timestamp');
                                    delete window.oauth2Popup;
                                    
                                    // Safari-specific: Force a UI refresh to ensure token visibility
                                    if (navigator.userAgent.includes('Safari') && !navigator.userAgent.includes('Chrome')) {{
                                        console.log('🍎 Safari detected - forcing UI refresh...');
                                        setTimeout(() => {{
                                            try {{
                                                // Try multiple Safari-friendly approaches
                                                if (window.ui && window.ui.authActions) {{
                                                    window.ui.authActions.authorize({{
                                                        'BearerAuth': {{
                                                            value: tokenForSafari
                                                        }}
                                                    }});
                                                    console.log('✅ Safari UI refresh attempted');
                                                }}
                                            }} catch (e) {{
                                                console.log('⚠️ Safari refresh attempt failed:', e);
                                            }}
                                        }}, 500);
                                    }}
                                }}
                            }} catch (e) {{
                                // Cross-origin error - popup still open, continue monitoring
                            }}
                        }}, 1000);
                        
                        return popup;
                    }}
                    
                    // For all other URLs, use original window.open
                    return originalWindowOpen.call(this, url, target, features);
                }};
                
                console.log('✅ OAuth2 popup override installed');
            }}, 2000); // Wait for Swagger UI to fully initialize
            
            // Check for OAuth token in localStorage (from new tab flow)
            setTimeout(() => {{
                console.log('🔍 Checking for stored OAuth token...');
                const storedToken = localStorage.getItem('swagger_oauth_token');
                const tokenTimestamp = localStorage.getItem('swagger_oauth_token_timestamp');
                
                // Check token availability (reduced logging for production)
                console.log('🔍 Checking OAuth token status...');
                
                if (storedToken && tokenTimestamp) {{
                    const tokenAge = Date.now() - parseInt(tokenTimestamp);
                    const maxAge = 5 * 60 * 1000; // 5 minutes
                    
                    if (tokenAge < maxAge) {{
                        console.log('✅ Found stored OAuth token, applying automatically...');
                        
                        // Apply OAuth2 token to Swagger UI
                        try {{
                            console.log('🔍 Attempting to authorize with stored token...');
                            
                            if (window.ui) {{
                                // Method 1: Use preauthorizeApiKey for BearerAuth (this usually works)
                                try {{
                                    window.ui.preauthorizeApiKey('BearerAuth', storedToken);
                                    console.log('✅ BearerAuth preauthorized!');
                                }} catch (e) {{
                                    console.log('⚠️ preauthorizeApiKey failed:', e);
                                }}
                                
                                // Method 2: Try the direct authActions approach
                                if (window.ui.authActions) {{
                                    try {{
                                        window.ui.authActions.authorize({{
                                            'BearerAuth': storedToken
                                        }});
                                        console.log('✅ BearerAuth via authActions!');
                                    }} catch (e) {{
                                        console.log('⚠️ authActions.authorize failed:', e);
                                    }}
                                }}
                                
                                // Method 3: Try to set OAuth2 authorization
                                if (window.ui.authActions) {{
                                    try {{
                                        window.ui.authActions.authorize({{
                                            'OAuth2': {{
                                                token: {{
                                                    access_token: storedToken,
                                                    token_type: 'Bearer'
                                                }}
                                            }}
                                        }});
                                        console.log('✅ OAuth2 via authActions!');
                                    }} catch (e) {{
                                        console.log('⚠️ OAuth2 authActions failed:', e);
                                    }}
                                }}
                                
                                // Method 4: Direct state manipulation (last resort)
                                setTimeout(() => {{
                                    try {{
                                        const state = window.ui.getState();
                                        console.log('🔍 Current auth state:', state.getIn(['auth', 'authorized']));
                                        
                                        // Force update the auth state
                                        window.ui.authActions.authorizeWithPersistOption({{
                                            'BearerAuth': {{
                                                value: storedToken
                                            }}
                                        }});
                                        console.log('✅ State manipulation attempted!');
                                    }} catch (e) {{
                                        console.log('⚠️ State manipulation failed:', e);
                                    }}
                                }}, 1000);
                                
                            }} else {{
                                console.error('❌ Swagger UI not available');
                                alert('Authentication successful! Token: ' + storedToken.substring(0, 50) + '... Please manually paste in Bearer Auth field.');
                            }}
                        }} catch (error) {{
                            console.error('❌ Error applying token:', error);
                            alert('Authentication successful! Token: ' + storedToken.substring(0, 50) + '... Please manually paste in Bearer Auth field.');
                        }}
                        
                        // Clean up localStorage
                        localStorage.removeItem('swagger_oauth_token');
                        localStorage.removeItem('swagger_oauth_token_timestamp');
                    }} else {{
                        console.log('⚠️ Stored token expired, removing...');
                        localStorage.removeItem('swagger_oauth_token');
                        localStorage.removeItem('swagger_oauth_token_timestamp');
                    }}
                }}
            }}, 1000); // Wait for Swagger UI to fully initialize
        </script>
    </body>
    </html>
    """)

@app.get("/exchange-token", include_in_schema=False)
async def exchange_oauth_token(request: Request, code: str, state: str = None):
    """
    Exchange OAuth2 authorization code for access token
    """
    import httpx
    
    try:
        # Exchange the authorization code for tokens
        token_url = f"https://{settings.COGNITO_DOMAIN}/oauth2/token"
        
        data = {
            "grant_type": "authorization_code",
            "client_id": settings.COGNITO_CLIENT_ID,
            "code": code,
            "redirect_uri": f"{settings.BASE_URL}/docs/oauth2-redirect"
        }
        
        # Add PKCE code_verifier if provided
        code_verifier = request.query_params.get("code_verifier")
        if code_verifier:
            data["code_verifier"] = code_verifier
        
        headers = {
            "Content-Type": "application/x-www-form-urlencoded"
        }
        
        async with httpx.AsyncClient() as client:
            response = await client.post(token_url, data=data, headers=headers)
            
        if response.status_code == 200:
            tokens = response.json()
            return {
                "success": True,
                "access_token": tokens.get("access_token"),
                "token_type": tokens.get("token_type"),
                "expires_in": tokens.get("expires_in"),
                "id_token": tokens.get("id_token"),
                "message": "✅ Use the 'access_token' as your Bearer token in Swagger UI!"
            }
        else:
            return {
                "success": False,
                "error": response.text,
                "status_code": response.status_code
            }
            
    except Exception as e:
        return {
            "success": False,
            "error": str(e)
        }

# OAuth helper endpoint removed for security - no longer exposing client_id in helper tools

# Debug endpoint removed for security - no longer exposing sensitive OAuth configuration

# Restore the original route class for subsequent routes
app.router.route_class = original_route_class

# Note: Routes defined after route class restoration don't work properly

# Check database connection (async)
async def check_db_connection(engine: AsyncEngine):
    """Check if database connection is working"""
    from sqlalchemy.ext.asyncio import AsyncSession
    
    async with AsyncSession(engine) as session:
        # Execute a simple query
        result = await session.execute(text("SELECT 1"))
        return result.scalar() == 1

# Custom OpenAPI schema generator
def custom_openapi():
    if app.openapi_schema:
        return app.openapi_schema

    openapi_schema = get_openapi(
        title=app.title,
        version=app.version,
        description=app.description,
        routes=app.routes,
    )
    
    # Ensure OpenAPI version is set
    openapi_schema["openapi"] = "3.0.2"
    
    # Ensure servers are included in the schema
    openapi_schema["servers"] = app.servers

    # Add custom info about authentication
    if "components" not in openapi_schema:
        openapi_schema["components"] = {}
    
    # Note: Component schemas are automatically generated by FastAPI
    
    # Add OAuth2 security scheme for standard Swagger UI authorization
    openapi_schema["components"]["securitySchemes"] = {
        "OAuth2": {
            "type": "oauth2",
            "flows": {
                "authorizationCode": {
                    "authorizationUrl": f"https://{settings.COGNITO_DOMAIN}/oauth2/authorize",
                    "tokenUrl": f"https://{settings.COGNITO_DOMAIN}/oauth2/token",
                    "scopes": {
                        "openid": "OpenID Connect authentication",
                        "email": "Access to email address", 
                        "profile": "Access to profile information"
                    }
                }
            },
            "description": "🚀 OAuth2 authentication via secure identity provider"
        },
        "BearerAuth": {
            "type": "http",
            "scheme": "bearer",
            "bearerFormat": "JWT",
            "description": "🎫 JWT Bearer token from OAuth2 login or direct token"
        },
        "APIKeyAuth": {
            "type": "apiKey",
            "in": "header",
            "name": "Authorization",
            "description": "🗝️ API key in format: 'Bearer sk-xxxxxx'"
        }
    }
    
    # Apply security to all API endpoints (except excluded ones)
    for path_key, path_item in openapi_schema["paths"].items():
        # Skip certain endpoints that should remain unauthenticated
        if path_key in ["/", "/health", "/docs", "/api-docs"] or path_key.startswith("/docs/"):
            continue
            
        # Apply all authentication methods to API endpoints
        for method, operation in path_item.items():
            if method in ["get", "post", "put", "delete", "patch"]:
                operation["security"] = [
                    {"OAuth2": ["openid", "email", "profile"]},
                    {"BearerAuth": []},
                    {"APIKeyAuth": []}
                ]

    app.openapi_schema = openapi_schema
    return app.openapi_schema

# Set custom OpenAPI schema generator
app.openapi = custom_openapi

# Create custom OpenAPI endpoint to ensure our OAuth2 schema is used
@app.get(f"{settings.API_V1_STR}/openapi.json", include_in_schema=False)
async def get_custom_openapi():
    """
    Custom OpenAPI endpoint that ensures our OAuth2 security scheme is included
    """
    return custom_openapi() 

# API Documentation landing page
@app.get("/api-docs", include_in_schema=False)
async def api_docs_landing(request: Request):
    """
    Landing page for API docs
    """
    return HTMLResponse(content=f"""
    <!DOCTYPE html>
    <html>
    <head>
        <title>{app.title} - Documentation</title>
        <style>
            body {{ font-family: Arial, sans-serif; margin: 40px; background: #f5f5f5; }}
            .container {{ max-width: 800px; margin: 0 auto; background: white; padding: 40px; border-radius: 8px; box-shadow: 0 2px 4px rgba(0,0,0,0.1); }}
            h1 {{ color: #333; margin-bottom: 20px; }}
            .api-link {{ display: inline-block; background: #007bff; color: white; padding: 12px 24px; text-decoration: none; border-radius: 4px; margin: 10px 10px 10px 0; }}
            .api-link:hover {{ background: #0056b3; }}
            .description {{ margin: 20px 0; line-height: 1.6; color: #666; }}
        </style>
    </head>
    <body>
        <div class="container">
            <h1>🚀 {app.title}</h1>
            <p class="description">
                Welcome to the Morpheus API Gateway documentation. 
                Choose your preferred documentation format below:
            </p>
            
            <a href="/docs" class="api-link">📋 Interactive API Docs (Swagger UI)</a>
            <a href="/redoc" class="api-link">📖 API Documentation (ReDoc)</a>
            
            <div class="description">
                <h3>🔐 Authentication Methods</h3>
                <ul>
                    <li><strong>OAuth2:</strong> Login with your account credentials for the easiest experience</li>
                    <li><strong>JWT Bearer Token:</strong> Use access tokens from successful OAuth2 logins</li>
                    <li><strong>API Keys:</strong> Programmatic access using generated API keys</li>
                </ul>
                
                <h3>📚 Key Features</h3>
                <ul>
                    <li>OpenAI-compatible chat completions endpoint</li>
                    <li>Model discovery and management</li>
                    <li>Session management for blockchain interactions</li>
                    <li>Comprehensive authentication and authorization</li>
                </ul>
                
                <p style="margin-top: 30px; font-size: 12px; color: #999;">
                    © {datetime.now().year} Morpheus API Gateway
                </p>
            </div>
        </div>
    </body>
    </html>
    """) <|MERGE_RESOLUTION|>--- conflicted
+++ resolved
@@ -18,11 +18,8 @@
 from src.api.v1 import models, chat, session, auth, automation, chat_history
 from src.core.config import settings
 from src.core.version import get_version, get_version_info
-<<<<<<< HEAD
-=======
 from src.core.cors_middleware import CredentialSafeCORSMiddleware
 from src.api.v1.custom_route import FixedDependencyAPIRoute
->>>>>>> 6defd424
 from src.db.models import Session as DbSession
 from src.services import session_service
 from src.db.database import engine, get_db
@@ -283,8 +280,6 @@
         logger.info("⏩ Temporarily skipping database version check to resolve startup timeouts")
         
         # Only first worker checks database version to prevent connection pool exhaustion
-<<<<<<< HEAD
-        logger.info("⏩ Temporarily skipping database version check to resolve startup timeouts")
         # if worker_pid % 4 == 0:  # Only one worker does DB version check
         #     logger.info("Checking database version compatibility", 
         #                event_type="db_version_check_start")
@@ -292,13 +287,6 @@
         # else:
         #     logger.info("Skipping database version check in this worker to prevent connection contention",
         #                event_type="db_version_check_skip")
-=======
-        # if worker_pid % 4 == 0:  # Only one worker does DB version check
-        #     logger.info("🗃️ Checking database version compatibility...")
-        #     await check_database_version()
-        # else:
-        #     logger.info("⏩ Skipping database version check in this worker to prevent connection contention")
->>>>>>> 6defd424
         
         # Initialize direct model service with memory-conscious approach
         logger.info("Initializing direct model service", event_type="model_service_init_start")
