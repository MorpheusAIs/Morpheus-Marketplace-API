--- conflicted
+++ resolved
@@ -82,16 +82,8 @@
             await close_session(db, session.id)
             return await create_automated_session(db, api_key_id, user_id, requested_model, session_duration, model_type=model_type)
     
-<<<<<<< HEAD
-    session_logger.info("Creating automated session for API key",
-                       api_key_id=api_key_id,
-                       requested_model=requested_model,
-                       event_type="automated_session_creation_start")
+    # No explicit logging here - create_automated_session will log with complete details
     return await create_automated_session(db, api_key_id, user_id, requested_model, session_duration, model_type=model_type)
-=======
-    # No explicit logging here - create_automated_session will log with complete details
-    return await create_automated_session(db, api_key_id, user_id, requested_model, session_duration)
->>>>>>> 1c216d36
 
 async def create_automated_session(
     db: AsyncSession,
